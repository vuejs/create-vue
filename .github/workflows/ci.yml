--- conflicted
+++ resolved
@@ -109,11 +109,7 @@
     runs-on: ${{ matrix.os }}
     continue-on-error: ${{ matrix.os == 'windows-latest' }}
     env:
-<<<<<<< HEAD
-      FEATURE_FLAGS: ${{ matrix.flag-for-ts }} ${{ matrix.flag-for-jsx }} ${{ matrix.flag-for-router }} ${{ matrix.flag-for-pinia }} ${{ matrix.flag-for-vitest }} ${{ matrix.flag-for-e2e }} ${{matrix.flag-for-devtools}} ${{ matrix.flag-for-i18n }}
-=======
-      FEATURE_FLAGS: ${{ matrix.flag-for-ts }} ${{ matrix.flag-for-jsx }} ${{ matrix.flag-for-router }} ${{ matrix.flag-for-pinia }} ${{ matrix.flag-for-vitest }} ${{ matrix.flag-for-e2e }} ${{matrix.flag-for-eslint}} ${{matrix.flag-for-devtools}}
->>>>>>> aea5c1b3
+      FEATURE_FLAGS: ${{ matrix.flag-for-ts }} ${{ matrix.flag-for-jsx }} ${{ matrix.flag-for-router }} ${{ matrix.flag-for-pinia }} ${{ matrix.flag-for-vitest }} ${{ matrix.flag-for-e2e }} ${{matrix.flag-for-eslint}} ${{matrix.flag-for-devtools}} ${{ matrix.flag-for-i18n }}
       # Sometimes the Linux runner can't verify Cypress in 30s
       CYPRESS_VERIFY_TIMEOUT: 60000
     steps:
