--- conflicted
+++ resolved
@@ -1,17 +1,12 @@
 {
-<<<<<<< HEAD
-  "extends": "@vue/tsconfig/tsconfig.node.json",
+  "extends": "@tsconfig/node18/tsconfig.json",
   "include": [
     "vite.config.*",
     "vitest.config.*",
     "cypress.config.*",
-    "playwright.config.*",
-    "nightwatch.conf.*"
+    "nightwatch.conf.*",
+    "playwright.config.*"
   ],
-=======
-  "extends": "@tsconfig/node18/tsconfig.json",
-  "include": ["vite.config.*", "vitest.config.*", "cypress.config.*", "playwright.config.*"],
->>>>>>> e3d50c06
   "compilerOptions": {
     "composite": true,
     "types": ["node"]
