--- conflicted
+++ resolved
@@ -54,16 +54,11 @@
         specifier: ^2.4.2
         version: 2.4.2
       vitest:
-<<<<<<< HEAD
-        specifier: ^2.0.4
-        version: 2.0.4(@types/node@20.14.13)(jsdom@24.1.1)
+        specifier: ^2.0.5
+        version: 2.0.5(@types/node@20.14.14)(jsdom@24.1.1)
       vue-i18n:
         specifier: ^9.13.1
         version: 9.13.1(vue@3.4.34(typescript@5.5.3))
-=======
-        specifier: ^2.0.5
-        version: 2.0.5(@types/node@20.14.14)(jsdom@24.1.1)
->>>>>>> 047817d5
       zx:
         specifier: ^8.1.4
         version: 8.1.4
