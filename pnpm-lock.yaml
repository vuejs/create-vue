--- conflicted
+++ resolved
@@ -63,13 +63,8 @@
         specifier: ^4.2.3
         version: 4.2.3(vite@4.3.5)(vue@3.3.2)
       vite:
-<<<<<<< HEAD
-        specifier: ^4.3.4
-        version: 4.3.4
-=======
         specifier: ^4.3.5
-        version: 4.3.5(@types/node@18.16.8)
->>>>>>> cae86f10
+        version: 4.3.5
 
   template/config/cypress:
     devDependencies:
@@ -100,9 +95,8 @@
         specifier: ^3.0.1
         version: 3.0.1(vite@4.3.5)(vue@3.3.2)
       vite:
-<<<<<<< HEAD
-        specifier: ^4.3.4
-        version: 4.3.4
+        specifier: ^4.3.5
+        version: 4.3.5
 
   template/config/nightwatch:
     devDependencies:
@@ -136,10 +130,6 @@
       vue:
         specifier: ^3.2.47
         version: 3.2.47
-=======
-        specifier: ^4.3.5
-        version: 4.3.5(@types/node@18.16.8)
->>>>>>> cae86f10
 
   template/config/pinia:
     dependencies:
@@ -871,9 +861,9 @@
     dependencies:
       '@nightwatch/esbuild-utils': 0.2.1
       '@types/nightwatch': 2.3.23
-      '@vitejs/plugin-vue': 4.2.1(vite@4.3.4)
+      '@vitejs/plugin-vue': 4.2.3(vite@4.3.5)
       get-port: 5.1.1
-      vite: 4.3.4
+      vite: 4.3.5
       vite-plugin-nightwatch: 0.4.5
     transitivePeerDependencies:
       - '@types/node'
@@ -914,7 +904,7 @@
     engines: {node: '>=14'}
     hasBin: true
     dependencies:
-      '@types/node': 18.16.2
+      '@types/node': 18.16.8
       playwright-core: 1.33.0
     optionalDependencies:
       fsevents: 2.3.2
@@ -985,7 +975,6 @@
     engines: {node: '>= 10'}
     dev: true
 
-<<<<<<< HEAD
   /@tsconfig/node10@1.0.9:
     resolution: {integrity: sha512-jNsYVVxU8v5g43Erja32laIDHXeoNvFEpX33OK4d6hljo3jDhCBDhx5dhCCTMWUojscpAagGiRkBKxpdl9fxqA==}
     dev: true
@@ -1002,12 +991,8 @@
     resolution: {integrity: sha512-yOlFc+7UtL/89t2ZhjPvvB/DeAr3r+Dq58IgzsFkOAvVC6NMJXmCGjbptdXdR9qsX7pKcTL+s87FtYREi2dEEQ==}
     dev: true
 
-  /@tsconfig/node18@2.0.0:
-    resolution: {integrity: sha512-uI/B0ShkiEwTk036pncXucVlj4y11EW6mycQvCEzC1PkR2TBvdQZ5Wf96dp+XXWAc70FEDfvwTqanoaDpP6rPw==}
-=======
   /@tsconfig/node18@2.0.1:
     resolution: {integrity: sha512-UqdfvuJK0SArA2CxhKWwwAWfnVSXiYe63bVpMutc27vpngCntGUZQETO24pEJ46zU6XM+7SpqYoMgcO3bM11Ew==}
->>>>>>> cae86f10
     dev: true
 
   /@types/cacheable-request@6.0.3:
@@ -1015,7 +1000,7 @@
     dependencies:
       '@types/http-cache-semantics': 4.0.1
       '@types/keyv': 3.1.4
-      '@types/node': 18.16.3
+      '@types/node': 18.16.8
       '@types/responselike': 1.0.0
     dev: true
 
@@ -1065,7 +1050,7 @@
   /@types/keyv@3.1.4:
     resolution: {integrity: sha512-BQ5aZNSCpj7D6K2ksrRCTmKRLEpnPvWDiLPfoGyhZ++8YtiK9d/3DBKPJgry359X/P1PfruyYwvnvwFjuEiEIg==}
     dependencies:
-      '@types/node': 18.16.3
+      '@types/node': 18.16.8
     dev: true
 
   /@types/minimist@1.2.2:
@@ -1095,10 +1080,6 @@
     resolution: {integrity: sha512-jh6m0QUhIRcZpNv7Z/rpN+ZWXOicUUQbSoWks7Htkbb9IjFQj4kzcX/xFCkjstCj5flMsN8FiSvt+q+Tcs4Llg==}
     dev: true
 
-  /@types/node@18.16.2:
-    resolution: {integrity: sha512-GQW/JL/5Fz/0I8RpeBG9lKp0+aNcXEaVL71c0D2Q0QHDTFvlYKT7an0onCUXj85anv7b4/WesqdfchLc0jtsCg==}
-    dev: true
-
   /@types/node@18.16.8:
     resolution: {integrity: sha512-p0iAXcfWCOTCBbsExHIDFCfwsqFwBTgETJveKMT+Ci3LY9YqQCI91F5S+TB20+aRCXpcWfvx5Qr5EccnwCm2NA==}
     dev: true
@@ -1113,7 +1094,7 @@
   /@types/responselike@1.0.0:
     resolution: {integrity: sha512-85Y2BjiufFzaMIlvJDvTTB8Fxl2xfLo4HgmHzVBz08w4wDePCTjYw66PdrolO0kzli3yam/YCgRufyo1DdQVTA==}
     dependencies:
-      '@types/node': 18.16.3
+      '@types/node': 18.16.8
     dev: true
 
   /@types/selenium-webdriver@4.1.14:
@@ -1137,7 +1118,7 @@
   /@types/ws@8.5.4:
     resolution: {integrity: sha512-zdQDHKUgcX/zBc4GrwsE/7dVdAD8JR4EuiAXiiUhhfyIJXXb2+PrGshFyeXWQPMmmZ2XxgaqclgpIC7eTXc1mg==}
     dependencies:
-      '@types/node': 18.16.3
+      '@types/node': 18.16.8
     dev: true
 
   /@types/yauzl@2.10.0:
@@ -1148,15 +1129,11 @@
     dev: true
     optional: true
 
-<<<<<<< HEAD
   /@ungap/promise-all-settled@1.1.2:
     resolution: {integrity: sha512-sL/cEvJWAnClXw0wHk85/2L0G6Sj8UB0Ctc1TEMbKSsmpRosqhwj9gWgFRZSrBr2f9tiXISwNhCPmlfqUqyb9Q==}
     dev: true
 
-  /@vitejs/plugin-vue-jsx@3.0.1(vite@4.3.4)(vue@3.2.47):
-=======
   /@vitejs/plugin-vue-jsx@3.0.1(vite@4.3.5)(vue@3.3.2):
->>>>>>> cae86f10
     resolution: {integrity: sha512-+Jb7ggL48FSPS1uhPnJbJwWa9Sr90vQ+d0InW+AhBM22n+cfuYqJZDckBc+W3QSHe1WDvewMZfa4wZOtk5pRgw==}
     engines: {node: ^14.18.0 || >=16.0.0}
     peerDependencies:
@@ -1166,18 +1143,12 @@
       '@babel/core': 7.21.4
       '@babel/plugin-transform-typescript': 7.21.3(@babel/core@7.21.4)
       '@vue/babel-plugin-jsx': 1.1.1(@babel/core@7.21.4)
-<<<<<<< HEAD
-      vite: 4.3.4
-      vue: 3.2.47
-=======
-      vite: 4.3.5(@types/node@18.16.8)
+      vite: 4.3.5
       vue: 3.3.2
->>>>>>> cae86f10
     transitivePeerDependencies:
       - supports-color
     dev: true
 
-<<<<<<< HEAD
   /@vitejs/plugin-vue@4.2.1:
     resolution: {integrity: sha512-ZTZjzo7bmxTRTkb8GSTwkPOYDIP7pwuyV+RV53c9PYUouwcbkIZIvWvNWlX2b1dYZqtOv7D6iUAnJLVNGcLrSw==}
     engines: {node: ^14.18.0 || >=16.0.0}
@@ -1186,34 +1157,25 @@
       vue: ^3.2.25
     dev: true
 
-  /@vitejs/plugin-vue@4.2.1(vite@4.3.4):
-    resolution: {integrity: sha512-ZTZjzo7bmxTRTkb8GSTwkPOYDIP7pwuyV+RV53c9PYUouwcbkIZIvWvNWlX2b1dYZqtOv7D6iUAnJLVNGcLrSw==}
+  /@vitejs/plugin-vue@4.2.3(vite@4.3.5):
+    resolution: {integrity: sha512-R6JDUfiZbJA9cMiguQ7jxALsgiprjBeHL5ikpXfJCH62pPHtI+JdJ5xWj6Ev73yXSlYl86+blXn1kZHQ7uElxw==}
     engines: {node: ^14.18.0 || >=16.0.0}
     peerDependencies:
       vite: ^4.0.0
       vue: ^3.2.25
     dependencies:
-      vite: 4.3.4
-    dev: true
-
-  /@vitejs/plugin-vue@4.2.1(vite@4.3.4)(vue@3.2.47):
-    resolution: {integrity: sha512-ZTZjzo7bmxTRTkb8GSTwkPOYDIP7pwuyV+RV53c9PYUouwcbkIZIvWvNWlX2b1dYZqtOv7D6iUAnJLVNGcLrSw==}
-=======
+      vite: 4.3.5
+    dev: true
+
   /@vitejs/plugin-vue@4.2.3(vite@4.3.5)(vue@3.3.2):
     resolution: {integrity: sha512-R6JDUfiZbJA9cMiguQ7jxALsgiprjBeHL5ikpXfJCH62pPHtI+JdJ5xWj6Ev73yXSlYl86+blXn1kZHQ7uElxw==}
->>>>>>> cae86f10
     engines: {node: ^14.18.0 || >=16.0.0}
     peerDependencies:
       vite: ^4.0.0
       vue: ^3.2.25
     dependencies:
-<<<<<<< HEAD
-      vite: 4.3.4
-      vue: 3.2.47
-=======
-      vite: 4.3.5(@types/node@18.16.8)
+      vite: 4.3.5
       vue: 3.3.2
->>>>>>> cae86f10
     dev: true
 
   /@vitest/expect@0.31.0:
@@ -1281,10 +1243,10 @@
     dependencies:
       '@volar/language-core': 1.4.1
       '@volar/source-map': 1.4.1
-      '@vue/compiler-dom': 3.3.2
-      '@vue/compiler-sfc': 3.3.2
+      '@vue/compiler-dom': 3.3.0-beta.3
+      '@vue/compiler-sfc': 3.3.0-beta.3
       '@vue/reactivity': 3.3.0-beta.3
-      '@vue/shared': 3.3.2
+      '@vue/shared': 3.3.0-beta.3
       minimatch: 9.0.0
       muggle-string: 0.2.2
       vue-template-compiler: 2.7.14
@@ -1321,6 +1283,23 @@
       - supports-color
     dev: true
 
+  /@vue/compiler-core@3.2.47:
+    resolution: {integrity: sha512-p4D7FDnQb7+YJmO2iPEv0SQNeNzcbHdGByJDsT4lynf63AFkOTFN07HsiRSvjGo0QrxR/o3d0hUyNCUnBU2Tig==}
+    dependencies:
+      '@babel/parser': 7.21.4
+      '@vue/shared': 3.2.47
+      estree-walker: 2.0.2
+      source-map: 0.6.1
+
+  /@vue/compiler-core@3.3.0-beta.3:
+    resolution: {integrity: sha512-mv2rPo4JHou6ebm7+U/wO1HpA6W1zDfTqbt4fqjoXrMwU4DWNgRcLKTXG6G3cXV4mOe+2YgWspfxEzo7fPTMKg==}
+    dependencies:
+      '@babel/parser': 7.21.4
+      '@vue/shared': 3.3.0-beta.3
+      estree-walker: 2.0.2
+      source-map-js: 1.0.2
+    dev: true
+
   /@vue/compiler-core@3.3.2:
     resolution: {integrity: sha512-CKZWo1dzsQYTNTft7whzjL0HsrEpMfiK7pjZ2WFE3bC1NA7caUjWioHSK+49y/LK7Bsm4poJZzAMnvZMQ7OTeg==}
     dependencies:
@@ -1329,11 +1308,54 @@
       estree-walker: 2.0.2
       source-map-js: 1.0.2
 
+  /@vue/compiler-dom@3.2.47:
+    resolution: {integrity: sha512-dBBnEHEPoftUiS03a4ggEig74J2YBZ2UIeyfpcRM2tavgMWo4bsEfgCGsu+uJIL/vax9S+JztH8NmQerUo7shQ==}
+    dependencies:
+      '@vue/compiler-core': 3.2.47
+      '@vue/shared': 3.2.47
+
+  /@vue/compiler-dom@3.3.0-beta.3:
+    resolution: {integrity: sha512-e7VpjN9wYiuJdJos6Uoe501CzdMkfaEr/27Ks4Ss7Irtcj5YA/S1OROZ35Xl2Pc3ctx6beq5RpcOvnMqh0hcaA==}
+    dependencies:
+      '@vue/compiler-core': 3.3.0-beta.3
+      '@vue/shared': 3.3.0-beta.3
+    dev: true
+
   /@vue/compiler-dom@3.3.2:
     resolution: {integrity: sha512-6gS3auANuKXLw0XH6QxkWqyPYPunziS2xb6VRenM3JY7gVfZcJvkCBHkb5RuNY1FCbBO3lkIi0CdXUCW1c7SXw==}
     dependencies:
       '@vue/compiler-core': 3.3.2
       '@vue/shared': 3.3.2
+
+  /@vue/compiler-sfc@3.2.47:
+    resolution: {integrity: sha512-rog05W+2IFfxjMcFw10tM9+f7i/+FFpZJJ5XHX72NP9eC2uRD+42M3pYcQqDXVYoj74kHMSEdQ/WmCjt8JFksQ==}
+    dependencies:
+      '@babel/parser': 7.21.4
+      '@vue/compiler-core': 3.2.47
+      '@vue/compiler-dom': 3.2.47
+      '@vue/compiler-ssr': 3.2.47
+      '@vue/reactivity-transform': 3.2.47
+      '@vue/shared': 3.2.47
+      estree-walker: 2.0.2
+      magic-string: 0.25.9
+      postcss: 8.4.23
+      source-map: 0.6.1
+    dev: false
+
+  /@vue/compiler-sfc@3.3.0-beta.3:
+    resolution: {integrity: sha512-6shZNooetShjSMHJvgVoE0EM8pOMV5vnrzsHoCU06stzV+kqRJQpbN7xf2s9wK2fgHMIBSMINrM9AuZiQnNCJg==}
+    dependencies:
+      '@babel/parser': 7.21.4
+      '@vue/compiler-core': 3.3.0-beta.3
+      '@vue/compiler-dom': 3.3.0-beta.3
+      '@vue/compiler-ssr': 3.3.0-beta.3
+      '@vue/reactivity-transform': 3.3.0-beta.3
+      '@vue/shared': 3.3.0-beta.3
+      estree-walker: 2.0.2
+      magic-string: 0.30.0
+      postcss: 8.4.23
+      source-map-js: 1.0.2
+    dev: true
 
   /@vue/compiler-sfc@3.3.2:
     resolution: {integrity: sha512-jG4jQy28H4BqzEKsQqqW65BZgmo3vzdLHTBjF+35RwtDdlFE+Fk1VWJYUnDMMqkFBo6Ye1ltSKVOMPgkzYj7SQ==}
@@ -1349,6 +1371,19 @@
       postcss: 8.4.23
       source-map-js: 1.0.2
 
+  /@vue/compiler-ssr@3.2.47:
+    resolution: {integrity: sha512-wVXC+gszhulcMD8wpxMsqSOpvDZ6xKXSVWkf50Guf/S+28hTAXPDYRTbLQ3EDkOP5Xz/+SY37YiwDquKbJOgZw==}
+    dependencies:
+      '@vue/compiler-dom': 3.2.47
+      '@vue/shared': 3.2.47
+
+  /@vue/compiler-ssr@3.3.0-beta.3:
+    resolution: {integrity: sha512-egJ0lEVAod3Hpnw96cJ/0a9qv5f5h5/VCBpKYT8scqkzoMsikh8AJant2omokBCL/Ut5UAMLVQlA5b66+2Ys/g==}
+    dependencies:
+      '@vue/compiler-dom': 3.3.0-beta.3
+      '@vue/shared': 3.3.0-beta.3
+    dev: true
+
   /@vue/compiler-ssr@3.3.2:
     resolution: {integrity: sha512-K8OfY5FQtZaSOJHHe8xhEfIfLrefL/Y9frv4k4NsyQL3+0lRKxr9QuJhfdBDjkl7Fhz8CzKh63mULvmOfx3l2w==}
     dependencies:
@@ -1368,6 +1403,26 @@
   /@vue/devtools-api@6.5.0:
     resolution: {integrity: sha512-o9KfBeaBmCKl10usN4crU53fYtC1r7jJwdGKjPT24t348rHxgfpZ0xL3Xm/gLUYnc0oTp8LAmrxOeLyu6tbk2Q==}
     dev: false
+
+  /@vue/reactivity-transform@3.2.47:
+    resolution: {integrity: sha512-m8lGXw8rdnPVVIdIFhf0LeQ/ixyHkH5plYuS83yop5n7ggVJU+z5v0zecwEnX7fa7HNLBhh2qngJJkxpwEEmYA==}
+    dependencies:
+      '@babel/parser': 7.21.4
+      '@vue/compiler-core': 3.2.47
+      '@vue/shared': 3.2.47
+      estree-walker: 2.0.2
+      magic-string: 0.25.9
+    dev: false
+
+  /@vue/reactivity-transform@3.3.0-beta.3:
+    resolution: {integrity: sha512-aM3TgBca9QMMu/9B9ASRVvckeZpAdJO9nmQh5UCznhoDYjVxQPS+sCQvH6TLOjPB1MDQMVQYg4ZiPqfVVo7NbA==}
+    dependencies:
+      '@babel/parser': 7.21.4
+      '@vue/compiler-core': 3.3.0-beta.3
+      '@vue/shared': 3.3.0-beta.3
+      estree-walker: 2.0.2
+      magic-string: 0.30.0
+    dev: true
 
   /@vue/reactivity-transform@3.3.2:
     resolution: {integrity: sha512-iu2WaQvlJHdnONrsyv4ibIEnSsuKF+aHFngGj/y1lwpHQtalpVhKg9wsKMoiKXS9zPNjG9mNKzJS9vudvjzvyg==}
@@ -1378,6 +1433,12 @@
       estree-walker: 2.0.2
       magic-string: 0.30.0
 
+  /@vue/reactivity@3.2.47:
+    resolution: {integrity: sha512-7khqQ/75oyyg+N/e+iwV6lpy1f5wq759NdlS1fpAhFXa8VeAIKGgk2E/C4VF59lx5b+Ezs5fpp/5WsRYXQiKxQ==}
+    dependencies:
+      '@vue/shared': 3.2.47
+    dev: false
+
   /@vue/reactivity@3.3.0-beta.3:
     resolution: {integrity: sha512-9VjWfWgZJ18YXEkfnDfZr33RyLBa6zc0RARLkMqMApWvM26eusZAZ4hhyxlgODBU/mEFk4XOGIAtwwSQedA0MQ==}
     dependencies:
@@ -1389,13 +1450,34 @@
     dependencies:
       '@vue/shared': 3.3.2
 
+  /@vue/runtime-core@3.2.47:
+    resolution: {integrity: sha512-RZxbLQIRB/K0ev0K9FXhNbBzT32H9iRtYbaXb0ZIz2usLms/D55dJR2t6cIEUn6vyhS3ALNvNthI+Q95C+NOpA==}
+    dependencies:
+      '@vue/reactivity': 3.2.47
+      '@vue/shared': 3.2.47
+    dev: false
+
   /@vue/runtime-core@3.3.2:
     resolution: {integrity: sha512-qSl95qj0BvKfcsO+hICqFEoLhJn6++HtsPxmTkkadFbuhe3uQfJ8HmQwvEr7xbxBd2rcJB6XOJg7nWAn/ymC5A==}
     dependencies:
       '@vue/reactivity': 3.3.2
       '@vue/shared': 3.3.2
 
-<<<<<<< HEAD
+  /@vue/runtime-dom@3.2.47:
+    resolution: {integrity: sha512-ArXrFTjS6TsDei4qwNvgrdmHtD930KgSKGhS5M+j8QxXrDJYLqYw4RRcDy1bz1m1wMmb6j+zGLifdVHtkXA7gA==}
+    dependencies:
+      '@vue/runtime-core': 3.2.47
+      '@vue/shared': 3.2.47
+      csstype: 2.6.20
+    dev: false
+
+  /@vue/runtime-dom@3.3.2:
+    resolution: {integrity: sha512-+drStsJT+0mtgHdarT7cXZReCcTFfm6ptxMrz0kAW5hms6UNBd8Q1pi4JKlncAhu+Ld/TevsSp7pqAZxBBoGng==}
+    dependencies:
+      '@vue/runtime-core': 3.3.2
+      '@vue/shared': 3.3.2
+      csstype: 3.1.2
+
   /@vue/server-renderer@3.2.47:
     resolution: {integrity: sha512-dN9gc1i8EvmP9RCzvneONXsKfBRgqFeFZLurmHOveL7oH6HiFXJw5OGu294n1nHc/HMgTy6LulU/tv5/A7f/LA==}
     peerDependencies:
@@ -1410,14 +1492,22 @@
     resolution: {integrity: sha512-dN9gc1i8EvmP9RCzvneONXsKfBRgqFeFZLurmHOveL7oH6HiFXJw5OGu294n1nHc/HMgTy6LulU/tv5/A7f/LA==}
     peerDependencies:
       vue: 3.2.47
-=======
-  /@vue/runtime-dom@3.3.2:
-    resolution: {integrity: sha512-+drStsJT+0mtgHdarT7cXZReCcTFfm6ptxMrz0kAW5hms6UNBd8Q1pi4JKlncAhu+Ld/TevsSp7pqAZxBBoGng==}
->>>>>>> cae86f10
-    dependencies:
-      '@vue/runtime-core': 3.3.2
-      '@vue/shared': 3.3.2
-      csstype: 3.1.2
+    dependencies:
+      '@vue/compiler-ssr': 3.2.47
+      '@vue/shared': 3.2.47
+      vue: 3.2.47
+    dev: false
+
+  /@vue/server-renderer@3.2.47(vue@3.3.2):
+    resolution: {integrity: sha512-dN9gc1i8EvmP9RCzvneONXsKfBRgqFeFZLurmHOveL7oH6HiFXJw5OGu294n1nHc/HMgTy6LulU/tv5/A7f/LA==}
+    peerDependencies:
+      vue: 3.2.47
+    dependencies:
+      '@vue/compiler-ssr': 3.2.47
+      '@vue/shared': 3.2.47
+      vue: 3.3.2
+    dev: true
+    optional: true
 
   /@vue/server-renderer@3.3.2(vue@3.3.2):
     resolution: {integrity: sha512-QCwh6OGwJg6GDLE0fbQhRTR6tnU+XDJ1iCsTYHXBiezCXAhqMygFRij7BiLF4ytvvHcg5kX9joX5R5vP85++wg==}
@@ -1428,11 +1518,16 @@
       '@vue/shared': 3.3.2
       vue: 3.3.2
 
+  /@vue/shared@3.2.47:
+    resolution: {integrity: sha512-BHGyyGN3Q97EZx0taMQ+OLNuZcW3d37ZEVmEAyeoA9ERdGvm9Irc/0Fua8SNyOtV1w6BS4q25wbMzJujO9HIfQ==}
+
   /@vue/shared@3.3.0-beta.3:
     resolution: {integrity: sha512-st1SnB/Bkbb9TsieeI4TRX9TqHYIR5wvIma3ZtEben55EYSWa1q5u2BhTNgABSdH+rv3Xwfrvpwh5PmCw6Y53g==}
     dev: true
 
-<<<<<<< HEAD
+  /@vue/shared@3.3.2:
+    resolution: {integrity: sha512-0rFu3h8JbclbnvvKrs7Fe5FNGV9/5X2rPD7KmOzhLSUAiQH5//Hq437Gv0fR5Mev3u/nbtvmLl8XgwCU20/ZfQ==}
+
   /@vue/test-utils@2.3.2:
     resolution: {integrity: sha512-hJnVaYhbrIm0yBS0+e1Y0Sj85cMyAi+PAbK4JHqMRUZ6S622Goa+G7QzkRSyvCteG8wop7tipuEbHoZo26wsSA==}
     peerDependencies:
@@ -1444,13 +1539,7 @@
       '@vue/server-renderer': 3.2.47
     dev: true
 
-  /@vue/test-utils@2.3.2(vue@3.2.47):
-=======
-  /@vue/shared@3.3.2:
-    resolution: {integrity: sha512-0rFu3h8JbclbnvvKrs7Fe5FNGV9/5X2rPD7KmOzhLSUAiQH5//Hq437Gv0fR5Mev3u/nbtvmLl8XgwCU20/ZfQ==}
-
   /@vue/test-utils@2.3.2(vue@3.3.2):
->>>>>>> cae86f10
     resolution: {integrity: sha512-hJnVaYhbrIm0yBS0+e1Y0Sj85cMyAi+PAbK4JHqMRUZ6S622Goa+G7QzkRSyvCteG8wop7tipuEbHoZo26wsSA==}
     peerDependencies:
       vue: ^3.0.1
@@ -1458,8 +1547,8 @@
       js-beautify: 1.14.6
       vue: 3.3.2
     optionalDependencies:
-      '@vue/compiler-dom': 3.3.2
-      '@vue/server-renderer': 3.3.2(vue@3.3.2)
+      '@vue/compiler-dom': 3.2.47
+      '@vue/server-renderer': 3.2.47(vue@3.3.2)
     dev: true
 
   /@vue/tsconfig@0.4.0:
@@ -1963,15 +2052,6 @@
     engines: {node: '>=6'}
     dev: true
 
-  /cli-table3@0.6.2:
-    resolution: {integrity: sha512-QyavHCaIC80cMivimWu4aWHilIpiDpfm3hGmqAmXVL1UsnbLuBSMd21hTX6VY4ZSDSM73ESLeF8TOYId3rBTbw==}
-    engines: {node: 10.* || >= 12.*}
-    dependencies:
-      string-width: 4.2.3
-    optionalDependencies:
-      '@colors/colors': 1.5.0
-    dev: true
-
   /cli-table3@0.6.3:
     resolution: {integrity: sha512-w5Jac5SykAeZJKntOxJCrm63Eg5/4dhMWIcuTbo9rpE+brgaSZo0RuNJZeOyMgsUdhDeojvgyQLmjI+K50ZGyg==}
     engines: {node: 10.* || >= 12.*}
@@ -2151,6 +2231,10 @@
     dependencies:
       rrweb-cssom: 0.6.0
     dev: true
+
+  /csstype@2.6.20:
+    resolution: {integrity: sha512-/WwNkdXfckNgw6S5R125rrW8ez139lBHWouiBvX8dfMFtcn6V81REDqnH7+CRpRipfYlyU1CmOnOxrmGcFOjeA==}
+    dev: false
 
   /csstype@3.1.2:
     resolution: {integrity: sha512-I7K1Uu0MBPzaFKg4nI5Q7Vs2t+3gWWW648spaF+Rg7pI9ds18Ugn+lvg4SHczUdKlHI5LWBXyqfS8+DufyBsgQ==}
@@ -2174,7 +2258,7 @@
       chalk: 4.1.2
       check-more-types: 2.24.0
       cli-cursor: 3.1.0
-      cli-table3: 0.6.2
+      cli-table3: 0.6.3
       commander: 6.2.1
       common-tags: 1.8.2
       dayjs: 1.11.5
@@ -4141,6 +4225,12 @@
     dependencies:
       yallist: 4.0.0
     dev: true
+
+  /magic-string@0.25.9:
+    resolution: {integrity: sha512-RmF0AsMzgt25qzqqLc1+MbHmhdx0ojF2Fvs4XnOqz2ZOBXzzkEwc/dJQZCYHAn7v1jbVOjAZfK8msRn4BxO4VQ==}
+    dependencies:
+      sourcemap-codec: 1.4.8
+    dev: false
 
   /magic-string@0.30.0:
     resolution: {integrity: sha512-LA+31JYDJLs82r2ScLrlz1GjSgu66ZV518eyWT+S8VhyQn/JL0u9MeBOvQMGYiPk1DBiSN9DDMOcXvigJZaViQ==}
@@ -5173,6 +5263,15 @@
     resolution: {integrity: sha512-R0XvVJ9WusLiqTCEiGCmICCMplcCkIwwR11mOSD9CR5u+IXYdiseeEuXCVAjS54zqwkLcPNnmU4OeJ6tUrWhDw==}
     engines: {node: '>=0.10.0'}
 
+  /source-map@0.6.1:
+    resolution: {integrity: sha512-UjgapumWlbMhkBgzT7Ykc5YXUT46F0iKu8SGXq0bcwP5dz/h0Plj6enJqjz1Zbq2l5WaqYnrVbwWOWMyF3F47g==}
+    engines: {node: '>=0.10.0'}
+
+  /sourcemap-codec@1.4.8:
+    resolution: {integrity: sha512-9NykojV5Uih4lgo5So5dtw+f0JgJX30KCNI8gwhz2J9A15wD0Ml6tjHKwf6fTSa6fAdVBdZeNOs9eJ71qCk8vA==}
+    deprecated: Please use @jridgewell/sourcemap-codec instead
+    dev: false
+
   /spdx-correct@3.1.1:
     resolution: {integrity: sha512-cOYcUWwhCuHCXi49RhFRCyJEK3iPj1Ziz9DpViV3tbZOwXD49QzIN3MpOLJNxh2qwq2lJJZaKMVw9qNi4jTC0w==}
     dependencies:
@@ -5663,7 +5762,6 @@
       - terser
     dev: true
 
-<<<<<<< HEAD
   /vite-plugin-nightwatch@0.4.5:
     resolution: {integrity: sha512-3yZ/S6dcFXbZWx4tzwxXKmoE8Z0A1ZJuWwT8/ltyI8JwFkf8p/x0NL1buZO1SdIRCeRTfQU6/i19hcl9YmEUQg==}
     dependencies:
@@ -5681,8 +5779,8 @@
       - vue
     dev: true
 
-  /vite@4.3.4:
-    resolution: {integrity: sha512-f90aqGBoxSFxWph2b39ae2uHAxm5jFBBdnfueNxZAT1FTpM13ccFQExCaKbR2xFW5atowjleRniQ7onjJ22QEg==}
+  /vite@4.3.5:
+    resolution: {integrity: sha512-0gEnL9wiRFxgz40o/i/eTBwm+NEbpUeTWhzKrZDSdKm6nplj+z4lKz8ANDgildxHm47Vg8EUia0aicKbawUVVA==}
     engines: {node: ^14.18.0 || >=16.0.0}
     hasBin: true
     peerDependencies:
@@ -5713,12 +5811,8 @@
       fsevents: 2.3.2
     dev: true
 
-  /vite@4.3.4(@types/node@18.16.3):
-    resolution: {integrity: sha512-f90aqGBoxSFxWph2b39ae2uHAxm5jFBBdnfueNxZAT1FTpM13ccFQExCaKbR2xFW5atowjleRniQ7onjJ22QEg==}
-=======
   /vite@4.3.5(@types/node@18.16.8):
     resolution: {integrity: sha512-0gEnL9wiRFxgz40o/i/eTBwm+NEbpUeTWhzKrZDSdKm6nplj+z4lKz8ANDgildxHm47Vg8EUia0aicKbawUVVA==}
->>>>>>> cae86f10
     engines: {node: ^14.18.0 || >=16.0.0}
     hasBin: true
     peerDependencies:
@@ -5859,6 +5953,16 @@
       typescript: 5.0.4
     dev: true
 
+  /vue@3.2.47:
+    resolution: {integrity: sha512-60188y/9Dc9WVrAZeUVSDxRQOZ+z+y5nO2ts9jWXSTkMvayiWxCWOWtBQoYjLeccfXkiiPZWAHcV+WTPhkqJHQ==}
+    dependencies:
+      '@vue/compiler-dom': 3.2.47
+      '@vue/compiler-sfc': 3.2.47
+      '@vue/runtime-dom': 3.2.47
+      '@vue/server-renderer': 3.2.47(vue@3.2.47)
+      '@vue/shared': 3.2.47
+    dev: false
+
   /vue@3.3.2:
     resolution: {integrity: sha512-98hJcAhyDwZoOo2flAQBSPVYG/o0HA9ivIy2ktHshjE+6/q8IMQ+kvDKQzOZTFPxvnNMcGM+zS2A00xeZMA7tA==}
     dependencies:
