--- conflicted
+++ resolved
@@ -56,9 +56,6 @@
       rollup-plugin-license:
         specifier: ^3.6.0
         version: 3.6.0(picomatch@4.0.2)(rollup@4.37.0)
-      vitest:
-        specifier: ^3.1.1
-        version: 3.1.1(@types/node@22.13.14)(jsdom@26.0.0)(yaml@2.7.0)
       zx:
         specifier: ^8.4.1
         version: 8.4.1
@@ -4981,15 +4978,11 @@
       '@types/node': 22.13.14
     optional: true
 
-<<<<<<< HEAD
   '@valibot/to-json-schema@1.0.0-rc.0(valibot@1.0.0-rc.4(typescript@5.8.2))':
     dependencies:
       valibot: 1.0.0-rc.4(typescript@5.8.2)
 
-  '@vitejs/plugin-vue-jsx@4.1.2(vite@6.2.3(@types/node@22.13.11)(yaml@2.7.0))(vue@3.5.13(typescript@5.8.2))':
-=======
   '@vitejs/plugin-vue-jsx@4.1.2(vite@6.2.4(@types/node@22.13.14)(yaml@2.7.0))(vue@3.5.13(typescript@5.8.2))':
->>>>>>> cb15d1b9
     dependencies:
       '@babel/core': 7.26.10
       '@babel/plugin-transform-typescript': 7.26.8(@babel/core@7.26.10)
@@ -5144,13 +5137,8 @@
       '@vue/devtools-shared': 7.7.2
       mitt: 3.0.1
       nanoid: 5.0.9
-<<<<<<< HEAD
       pathe: 2.0.3
-      vite-hot-client: 0.2.4(vite@6.2.3(@types/node@22.13.11)(yaml@2.7.0))
-=======
-      pathe: 2.0.2
       vite-hot-client: 0.2.4(vite@6.2.4(@types/node@22.13.14)(yaml@2.7.0))
->>>>>>> cb15d1b9
       vue: 3.5.13(typescript@5.8.2)
     transitivePeerDependencies:
       - vite
