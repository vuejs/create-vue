{
  "name": "create-vue",
  "version": "3.18.3",
  "description": "🛠️ The recommended way to start a Vite-powered Vue project",
  "type": "module",
  "packageManager": "pnpm@10.26.1",
  "bin": {
    "create-vue": "bundle.js"
  },
  "files": [
    "locales",
    "bundle.js",
    "template",
    "!template/**/node_modules/.bin/*"
  ],
  "engines": {
    "node": "^20.19.0 || >=22.12.0"
  },
  "scripts": {
    "prepare": "husky",
    "format": "prettier --write . --experimental-cli",
    "build": "rolldown -c rolldown.config.ts",
    "snapshot": "zx ./scripts/snapshot.mjs",
    "pretest": "pnpm run build && pnpm run snapshot",
    "test": "zx ./scripts/test.mjs",
    "test:unit": "vitest",
    "preversion": "git fetch && git status -uno | grep -q 'Your branch is up to date'",
    "postversion": "zx ./scripts/postversion.mjs",
    "prepublishOnly": "pnpm run build"
  },
  "repository": {
    "type": "git",
    "url": "git+https://github.com/vuejs/create-vue.git"
  },
  "keywords": [],
  "author": "Haoqun Jiang <npm@haoqun.me>",
  "license": "MIT",
  "bugs": {
    "url": "https://github.com/vuejs/create-vue/issues"
  },
  "homepage": "https://github.com/vuejs/create-vue#readme",
  "devDependencies": {
    "@clack/prompts": "^0.11.0",
    "@tsconfig/node24": "^24.0.3",
    "@types/eslint": "^9.6.1",
    "@types/node": "^24.10.4",
    "@types/prompts": "^2.4.9",
<<<<<<< HEAD
=======
    "@vue/create-eslint-config": "^0.14.2",
>>>>>>> 0d53f58b
    "@vue/tsconfig": "^0.8.1",
    "ejs": "^3.1.10",
    "husky": "^9.1.7",
    "lint-staged": "^16.2.7",
    "picocolors": "^1.1.1",
    "prettier": "3.7.4",
    "rolldown": "1.0.0-beta.56",
    "rollup-plugin-license": "^3.6.0",
    "vitest": "^4.0.16",
    "zx": "^8.8.5"
  },
  "lint-staged": {
    "*.{js,ts,vue,json}": [
      "prettier --write --experimental-cli"
    ]
  },
  "publishConfig": {
    "access": "public",
    "provenance": true
  }
}<|MERGE_RESOLUTION|>--- conflicted
+++ resolved
@@ -45,10 +45,6 @@
     "@types/eslint": "^9.6.1",
     "@types/node": "^24.10.4",
     "@types/prompts": "^2.4.9",
-<<<<<<< HEAD
-=======
-    "@vue/create-eslint-config": "^0.14.2",
->>>>>>> 0d53f58b
     "@vue/tsconfig": "^0.8.1",
     "ejs": "^3.1.10",
     "husky": "^9.1.7",
