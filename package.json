--- conflicted
+++ resolved
@@ -47,12 +47,7 @@
     "esbuild-plugin-license": "^1.2.2",
     "husky": "^9.0.11",
     "kolorist": "^1.8.0",
-<<<<<<< HEAD
-    "lint-staged": "^15.2.1",
-=======
     "lint-staged": "^15.2.2",
-    "minimist": "^1.2.8",
->>>>>>> e6321cf3
     "npm-run-all2": "^6.1.2",
     "prettier": "^3.2.5",
     "prompts": "^2.4.2",
