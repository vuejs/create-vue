--- conflicted
+++ resolved
@@ -53,13 +53,8 @@
     "lint-staged": "^15.5.0",
     "picocolors": "^1.1.1",
     "prettier": "3.5.3",
-<<<<<<< HEAD
     "rolldown": "1.0.0-beta.6",
     "rollup-plugin-license": "^3.6.0",
-    "vitest": "^3.0.9",
-=======
-    "vitest": "^3.1.1",
->>>>>>> cb15d1b9
     "zx": "^8.4.1"
   },
   "lint-staged": {
