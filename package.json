--- conflicted
+++ resolved
@@ -51,15 +51,9 @@
     "esbuild-plugin-license": "^1.2.3",
     "husky": "^9.1.7",
     "lint-staged": "^15.4.3",
-<<<<<<< HEAD
     "picocolors": "^1.1.1",
-    "prettier": "^3.5.1",
-    "vitest": "^3.0.5",
-=======
     "prettier": "3.5.1",
-    "prompts": "^2.4.2",
     "vitest": "^3.0.7",
->>>>>>> 313847dd
     "zx": "^8.3.2"
   },
   "lint-staged": {
